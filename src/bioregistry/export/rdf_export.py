# -*- coding: utf-8 -*-

"""Export the Bioregistry to RDF."""

import logging
from typing import Any, Callable, List, Optional, Tuple, Union, cast

import click
import rdflib
from rdflib import Literal, Namespace
from rdflib.namespace import DC, DCTERMS, FOAF, RDF, RDFS, SKOS, XSD
from rdflib.term import URIRef

import bioregistry
from bioregistry import Manager
from bioregistry.constants import (
    RDF_JSONLD_PATH,
    RDF_NT_PATH,
    RDF_TURTLE_PATH,
    SCHEMA_JSONLD_PATH,
    SCHEMA_NT_PATH,
    SCHEMA_TURTLE_PATH,
)
from bioregistry.schema.constants import (
    _add_schema,
    bioregistry_collection,
    bioregistry_metaresource,
    bioregistry_resource,
    bioregistry_schema,
    get_schema_rdf,
    orcid,
)
from bioregistry.schema.struct import Collection, Registry, Resource

logger = logging.getLogger(__name__)

NAMESPACES = {
    _ns: Namespace(_uri) for _ns, _uri in bioregistry.manager.get_internal_prefix_map().items()
}
NAMESPACE_WARNINGS = set()


@click.command()
def export_rdf():
    """Export RDF."""
    from bioregistry import manager

    schema_rdf = get_schema_rdf()
    schema_rdf.serialize(SCHEMA_TURTLE_PATH.as_posix(), format="turtle")
    schema_rdf.serialize(SCHEMA_NT_PATH.as_posix(), format="nt", encoding="utf-8")
    schema_rdf.serialize(
        SCHEMA_JSONLD_PATH.as_posix(),
        format="json-ld",
        context={
            "@language": "en",
            **dict(schema_rdf.namespaces()),
        },
        sort_keys=True,
        ensure_ascii=False,
    )

    graph = get_full_rdf(manager=manager) + schema_rdf
    graph.serialize(RDF_TURTLE_PATH.as_posix(), format="turtle")
    graph.serialize(RDF_NT_PATH.as_posix(), format="nt", encoding="utf-8")
    # Currently getting an issue with not being able to shorten URIs
    # graph.serialize(os.path.join(DOCS_DATA, "bioregistry.xml"), format="xml")

    context = {
        "@language": "en",
        **dict(graph.namespaces()),
    }
    graph.serialize(
        RDF_JSONLD_PATH.as_posix(),
        format="json-ld",
        context=context,
        sort_keys=True,
        ensure_ascii=False,
    )


def _graph(manager: Manager) -> rdflib.Graph:
    graph = rdflib.Graph()
    graph.namespace_manager.bind("bioregistry", bioregistry_resource)
    graph.namespace_manager.bind("bioregistry.metaresource", bioregistry_metaresource)
    graph.namespace_manager.bind("bioregistry.collection", bioregistry_collection)
    graph.namespace_manager.bind("bioregistry.schema", bioregistry_schema)
    graph.namespace_manager.bind("orcid", orcid)
    graph.namespace_manager.bind("foaf", FOAF)
    graph.namespace_manager.bind("dc", DC)
    graph.namespace_manager.bind("dcterms", DCTERMS)
    graph.namespace_manager.bind("skos", SKOS)
    graph.namespace_manager.bind("obo", Namespace("http://purl.obolibrary.org/obo/"))
    for key, value in manager.get_internal_prefix_map().items():
        graph.namespace_manager.bind(key, value)
    return graph


def get_full_rdf(manager: Manager) -> rdflib.Graph:
    """Get a combine RDF graph representing the Bioregistry using :mod:`rdflib`."""
    graph = _graph(manager=manager)
<<<<<<< HEAD
    for registry in manager.metaregistry.values():
        _add_metaresource(graph=graph, registry=registry)
    for collection in manager.collections.values():
        _add_collection(graph=graph, data=collection)
=======
    _add_schema(graph)
    for registry in manager.metaregistry.values():
        registry.add_triples(graph)
    for collection in manager.collections.values():
        collection.add_triples(graph)
>>>>>>> 88e8a2f5
    for resource in manager.registry.values():
        _add_resource(graph=graph, manager=manager, resource=resource)
    return graph


def collection_to_rdf_str(
<<<<<<< HEAD
    collection: Union[str, Collection],
    manager: Manager,
    fmt: Optional[str] = None,
    encoding: Optional[str] = None,
) -> Union[str, bytes]:
    """Get a collection as an RDF string."""
    if isinstance(collection, str):
        collection = manager.collections[collection]
    graph = _graph(manager=manager)
    _add_collection(cast(Collection, collection), graph=graph)
    return graph.serialize(format=fmt or "turtle", encoding=encoding)


def metaresource_to_rdf_str(
    registry: Union[str, Registry],
    manager: Manager,
    fmt: Optional[str] = None,
    encoding: Optional[str] = None,
) -> str:
    """Get a collection as an RDF string."""
    if isinstance(registry, str):
        registry = manager.metaregistry[registry]
    graph = _graph(manager=manager)
    _add_metaresource(cast(Registry, registry), graph=graph)
    return graph.serialize(format=fmt or "turtle", encoding=encoding)


def resource_to_rdf_str(
    resource: Union[str, Resource],
    manager: Manager,
    fmt: Optional[str] = None,
    encoding: Optional[str] = None,
) -> Union[str, bytes]:
    """Get a collection as an RDF string."""
    if isinstance(resource, str):
        resource = manager.registry[resource]
    graph = _graph(manager=manager)
    _add_resource(cast(Resource, resource), manager=manager, graph=graph)
    return graph.serialize(format=fmt or "turtle", encoding=encoding)


def _add_collection(data: Collection, *, graph: rdflib.Graph) -> Tuple[rdflib.Graph, Node]:
    node = data.add_triples(graph)
    return graph, node


def _add_metaresource(registry: Registry, *, graph: rdflib.Graph) -> Tuple[rdflib.Graph, Node]:
    node = registry.add_triples(graph)
    return graph, node
=======
    collection: Collection,
    manager: Manager,
    fmt: Optional[str] = None,
) -> str:
    """Get a collection as an RDF string."""
    graph = _graph(manager=manager)
    collection.add_triples(graph)
    return graph.serialize(format=fmt or "turtle")


def metaresource_to_rdf_str(
    registry: Registry,
    manager: Manager,
    fmt: Optional[str] = None,
) -> str:
    """Get a collection as an RDF string."""
    graph = _graph(manager=manager)
    registry.add_triples(graph)
    return graph.serialize(format=fmt or "turtle")


def resource_to_rdf_str(
    resource: Resource,
    manager: Manager,
    fmt: Optional[str] = None,
) -> str:
    """Get a collection as an RDF string."""
    graph = _graph(manager=manager)
    _add_resource(resource, manager=manager, graph=graph)
    return graph.serialize(format=fmt or "turtle")
>>>>>>> 88e8a2f5


def _get_resource_functions() -> List[Tuple[Union[str, URIRef], Callable[[Resource], Any], URIRef]]:
    return [
        ("0000008", Resource.get_pattern, XSD.string),
        ("0000006", Resource.get_uri_format, XSD.string),
        ("0000005", Resource.get_example, XSD.string),
        ("0000012", Resource.is_deprecated, XSD.boolean),
        (DC.description, Resource.get_description, XSD.string),
        (FOAF.homepage, Resource.get_homepage, XSD.string),
    ]


def _add_resource(resource: Resource, *, manager: Manager, graph: rdflib.Graph):
    node = cast(URIRef, bioregistry_resource[resource.prefix])
    graph.add((node, RDF.type, bioregistry_schema["0000001"]))
    graph.add((node, RDFS.label, Literal(resource.get_name())))
    graph.add((node, DCTERMS.isPartOf, bioregistry_metaresource["bioregistry"]))
    graph.add((bioregistry_metaresource["bioregistry"], DCTERMS.hasPart, node))

<<<<<<< HEAD
    for predicate, func, datatype in _get_resource_functions(manager):
        value = func(resource.prefix)
=======
    for predicate, func, datatype in _get_resource_functions():
        value = func(resource)
>>>>>>> 88e8a2f5
        if not isinstance(predicate, URIRef):
            predicate = bioregistry_schema[predicate]
        if value is not None:
            graph.add((node, predicate, Literal(value, datatype=datatype)))

    download = (
        resource.get_download_owl()
        or resource.get_download_obo()
        or resource.get_download_obograph()
    )
    if download:
        graph.add((node, bioregistry_schema["0000010"], URIRef(download)))

    # Ontological relationships

    for depends_on in manager.get_depends_on(resource.prefix) or []:
        graph.add((node, bioregistry_schema["0000017"], bioregistry_resource[depends_on]))

    for appears_in in manager.get_appears_in(resource.prefix) or []:
        graph.add((node, bioregistry_schema["0000018"], bioregistry_resource[appears_in]))

    part_of = manager.get_part_of(resource.prefix)
    if part_of:
        graph.add((node, DCTERMS.isPartOf, bioregistry_resource[part_of]))
        graph.add((bioregistry_resource[part_of], DCTERMS.hasPart, node))

    provides = manager.get_provides_for(resource.prefix)
    if provides:
        graph.add((node, bioregistry_schema["0000011"], bioregistry_resource[provides]))

    if resource.has_canonical:
        graph.add(
            (node, bioregistry_schema["0000016"], bioregistry_resource[resource.has_canonical])
        )

    contact = resource.get_contact()
    if contact is not None:
        contact_node = contact.add_triples(graph)
        graph.add((node, bioregistry_schema["0000019"], contact_node))
    if resource.reviewer is not None and resource.reviewer.orcid:
        reviewer_node = resource.reviewer.add_triples(graph)
        graph.add((node, bioregistry_schema["0000021"], reviewer_node))
    if resource.contributor is not None and resource.contributor.orcid:
        contributor_node = resource.contributor.add_triples(graph)
        graph.add((contributor_node, DCTERMS.contributor, node))

    mappings = resource.get_mappings()
    for metaprefix, metaidentifier in (mappings or {}).items():
        metaresource = manager.metaregistry[metaprefix]
        if metaprefix not in NAMESPACES and metaresource.bioregistry_prefix in NAMESPACES:
            metaprefix = metaresource.bioregistry_prefix
        if metaprefix not in NAMESPACES:
            if metaprefix not in NAMESPACE_WARNINGS:
                logger.warning(f"can not find prefix-uri pair for {metaprefix}")
                NAMESPACE_WARNINGS.add(metaprefix)
            continue
        graph.add((node, SKOS.exactMatch, NAMESPACES[metaprefix][metaidentifier]))
        graph.add(
            (
                NAMESPACES[metaprefix][metaidentifier],
                DCTERMS.isPartOf,
                bioregistry_metaresource[metaresource.prefix],
            )
        )
        graph.add(
            (
                bioregistry_metaresource[metaresource.prefix],
                DCTERMS.hasPart,
                NAMESPACES[metaprefix][metaidentifier],
            )
        )


if __name__ == "__main__":
    export_rdf()<|MERGE_RESOLUTION|>--- conflicted
+++ resolved
@@ -98,75 +98,17 @@
 def get_full_rdf(manager: Manager) -> rdflib.Graph:
     """Get a combine RDF graph representing the Bioregistry using :mod:`rdflib`."""
     graph = _graph(manager=manager)
-<<<<<<< HEAD
-    for registry in manager.metaregistry.values():
-        _add_metaresource(graph=graph, registry=registry)
-    for collection in manager.collections.values():
-        _add_collection(graph=graph, data=collection)
-=======
     _add_schema(graph)
     for registry in manager.metaregistry.values():
         registry.add_triples(graph)
     for collection in manager.collections.values():
         collection.add_triples(graph)
->>>>>>> 88e8a2f5
     for resource in manager.registry.values():
         _add_resource(graph=graph, manager=manager, resource=resource)
     return graph
 
 
 def collection_to_rdf_str(
-<<<<<<< HEAD
-    collection: Union[str, Collection],
-    manager: Manager,
-    fmt: Optional[str] = None,
-    encoding: Optional[str] = None,
-) -> Union[str, bytes]:
-    """Get a collection as an RDF string."""
-    if isinstance(collection, str):
-        collection = manager.collections[collection]
-    graph = _graph(manager=manager)
-    _add_collection(cast(Collection, collection), graph=graph)
-    return graph.serialize(format=fmt or "turtle", encoding=encoding)
-
-
-def metaresource_to_rdf_str(
-    registry: Union[str, Registry],
-    manager: Manager,
-    fmt: Optional[str] = None,
-    encoding: Optional[str] = None,
-) -> str:
-    """Get a collection as an RDF string."""
-    if isinstance(registry, str):
-        registry = manager.metaregistry[registry]
-    graph = _graph(manager=manager)
-    _add_metaresource(cast(Registry, registry), graph=graph)
-    return graph.serialize(format=fmt or "turtle", encoding=encoding)
-
-
-def resource_to_rdf_str(
-    resource: Union[str, Resource],
-    manager: Manager,
-    fmt: Optional[str] = None,
-    encoding: Optional[str] = None,
-) -> Union[str, bytes]:
-    """Get a collection as an RDF string."""
-    if isinstance(resource, str):
-        resource = manager.registry[resource]
-    graph = _graph(manager=manager)
-    _add_resource(cast(Resource, resource), manager=manager, graph=graph)
-    return graph.serialize(format=fmt or "turtle", encoding=encoding)
-
-
-def _add_collection(data: Collection, *, graph: rdflib.Graph) -> Tuple[rdflib.Graph, Node]:
-    node = data.add_triples(graph)
-    return graph, node
-
-
-def _add_metaresource(registry: Registry, *, graph: rdflib.Graph) -> Tuple[rdflib.Graph, Node]:
-    node = registry.add_triples(graph)
-    return graph, node
-=======
     collection: Collection,
     manager: Manager,
     fmt: Optional[str] = None,
@@ -197,7 +139,6 @@
     graph = _graph(manager=manager)
     _add_resource(resource, manager=manager, graph=graph)
     return graph.serialize(format=fmt or "turtle")
->>>>>>> 88e8a2f5
 
 
 def _get_resource_functions() -> List[Tuple[Union[str, URIRef], Callable[[Resource], Any], URIRef]]:
@@ -218,13 +159,8 @@
     graph.add((node, DCTERMS.isPartOf, bioregistry_metaresource["bioregistry"]))
     graph.add((bioregistry_metaresource["bioregistry"], DCTERMS.hasPart, node))
 
-<<<<<<< HEAD
-    for predicate, func, datatype in _get_resource_functions(manager):
-        value = func(resource.prefix)
-=======
     for predicate, func, datatype in _get_resource_functions():
         value = func(resource)
->>>>>>> 88e8a2f5
         if not isinstance(predicate, URIRef):
             predicate = bioregistry_schema[predicate]
         if value is not None:
